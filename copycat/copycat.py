from .coderack import Coderack
from .randomness import Randomness
from .slipnet import Slipnet
from .temperature import Temperature
from .workspace import Workspace
from .gui import GUI

from pprint import pprint

class Reporter(object):
    """Do-nothing base class for defining new reporter types"""
    def report_answer(self, answer):
        pass

    def report_coderack(self, coderack):
        pass

    def report_slipnet(self, slipnet):
        pass

    def report_temperature(self, temperature): #TODO: use entropy
        pass

    def report_workspace(self, workspace):
        pass


class Copycat(object):
    def __init__(self, rng_seed=None, reporter=None, gui=False):
        self.coderack = Coderack(self)
        self.random = Randomness(rng_seed)
        self.slipnet = Slipnet()
        self.temperature = Temperature() # TODO: use entropy
        self.workspace = Workspace(self)
        self.reporter = reporter or Reporter()
        if gui:
            self.gui = GUI('Copycat')
        self.lastUpdate = float('-inf')

    def step(self):
        self.coderack.chooseAndRunCodelet()
        self.reporter.report_coderack(self.coderack)
        self.reporter.report_temperature(self.temperature)
        self.reporter.report_workspace(self.workspace)

    def update_workspace(self, currentTime):
        self.workspace.updateEverything()
        self.coderack.updateCodelets()
        self.slipnet.update(self.random)
        self.temperature.update(self.workspace.getUpdatedTemperature())
        self.lastUpdate = currentTime
        self.reporter.report_slipnet(self.slipnet)

    def check_reset(self):
        if self.gui.app.primary.control.go:
            initial, modified, target = self.gui.app.primary.control.get_vars()
            self.gui.app.reset_with_strings(initial, modified, target)
            self.workspace.resetWithStrings(initial, modified, target)
            return True
        else:
            return False

    def mainLoop(self):
        currentTime = self.coderack.codeletsRun
        self.temperature.tryUnclamp(currentTime)
<<<<<<< HEAD
        # Every 15 codelets, we update the workspace.
        if currentTime >= self.lastUpdate + 15:
=======
        # Every 5 codelets, we update the workspace.
        if currentTime >= self.lastUpdate + 5:
>>>>>>> ec9e0c33
            self.update_workspace(currentTime)
        self.step()


    def runTrial(self):
        """Run a trial of the copycat algorithm"""
        self.coderack.reset()
        self.slipnet.reset()
        self.temperature.reset() # TODO: use entropy
        self.workspace.reset()
        while self.workspace.finalAnswer is None:
            self.mainLoop()
        answer = {
            'answer': self.workspace.finalAnswer,
            'temp': self.temperature.last_unclamped_value, # TODO: use entropy
            'time': self.coderack.codeletsRun,
        }
        self.reporter.report_answer(answer)
        return answer

    def runGUI(self):
        while not self.check_reset():
            self.gui.update(self)
            self.gui.refresh()
        answers = {}
        while True:
            if self.check_reset():
                answers = {}
            self.gui.refresh()
            if not self.gui.paused():
                answer = self.runTrial()
                self.gui.update(self)
                d = answers.setdefault(answer['answer'], {
                    'count': 0,
                    'sumtemp': 0,
                    'sumtime': 0
                })
                d['count'] += 1
                d['sumtemp'] += answer['temp']
                d['sumtime'] += answer['time']
                self.gui.add_answers(answers)

        for answer, d in answers.items():
            d['avgtemp'] = d.pop('sumtemp') / d['count']
            d['avgtime'] = d.pop('sumtime') / d['count']

    def run(self, initial, modified, target, iterations):
        self.workspace.resetWithStrings(initial, modified, target)

        answers = {}
        formula = 'pbest'
        self.temperature.useAdj(formula)
        for i in range(iterations):
            answer = self.runTrial()
            d = answers.setdefault(answer['answer'], {
                'count': 0,
                'sumtemp': 0, # TODO: use entropy
                'sumtime': 0
            })
            d['count'] += 1
            d['sumtemp'] += answer['temp'] # TODO: use entropy
            d['sumtime'] += answer['time']

        for answer, d in answers.items():
            d['avgtemp'] = d.pop('sumtemp') / d['count']
            d['avgtime'] = d.pop('sumtime') / d['count']
        print('The formula {} provided:'.format(formula))
        print('Average difference: {}'.format(self.temperature.getAverageDifference()))
        return answers

    def run_forever(self, initial, modified, target):
        self.workspace.resetWithStrings(initial, modified, target)
        while True:
            self.runTrial()<|MERGE_RESOLUTION|>--- conflicted
+++ resolved
@@ -63,13 +63,8 @@
     def mainLoop(self):
         currentTime = self.coderack.codeletsRun
         self.temperature.tryUnclamp(currentTime)
-<<<<<<< HEAD
-        # Every 15 codelets, we update the workspace.
-        if currentTime >= self.lastUpdate + 15:
-=======
         # Every 5 codelets, we update the workspace.
         if currentTime >= self.lastUpdate + 5:
->>>>>>> ec9e0c33
             self.update_workspace(currentTime)
         self.step()
 
