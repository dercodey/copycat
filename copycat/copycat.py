--- conflicted
+++ resolved
@@ -110,13 +110,9 @@
             d['avgtime'] = d.pop('sumtime') / d['count']
 
     def run(self, initial, modified, target, iterations):
-<<<<<<< HEAD
-        self.reset_with_strings(initial, modified, target)
         self.temperature.useAdj('best')
-
-=======
+        self.gui.app.reset_with_strings(initial, modified, target)
         self.workspace.resetWithStrings(initial, modified, target)
->>>>>>> af72289e
         answers = {}
         for i in range(iterations):
             answer = self.runTrial()
