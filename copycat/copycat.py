--- conflicted
+++ resolved
@@ -63,15 +63,9 @@
 
     def mainLoop(self):
         currentTime = self.coderack.codeletsRun
-<<<<<<< HEAD
         self.temperature.tryUnclamp(currentTime)
         # Every 5 codelets, we update the workspace.
         if currentTime >= self.lastUpdate + 5:
-=======
-        self.temperature.tryUnclamp(currentTime) # TODO: use entropy
-        # Every 15 codelets, we update the workspace.
-        if currentTime >= self.lastUpdate + 15:
->>>>>>> bb4f758a
             self.update_workspace(currentTime)
         self.step()
 
@@ -96,8 +90,6 @@
         while not self.check_reset():
             self.gui.update(self)
             self.gui.refresh()
-<<<<<<< HEAD
-=======
         answers = {}
         self.temperature.useAdj('pbest')
         while True:
@@ -127,32 +119,6 @@
         self.temperature.useAdj('best')
         self.gui.app.reset_with_strings(initial, modified, target)
         self.workspace.resetWithStrings(initial, modified, target)
->>>>>>> bb4f758a
-        answers = {}
-        while True:
-            if self.check_reset():
-                answers = {}
-            self.gui.refresh()
-            if not self.gui.paused():
-                answer = self.runTrial()
-                self.gui.update(self)
-                d = answers.setdefault(answer['answer'], {
-                    'count': 0,
-                    'sumtemp': 0,
-                    'sumtime': 0
-                })
-                d['count'] += 1
-                d['sumtemp'] += answer['temp']
-                d['sumtime'] += answer['time']
-                self.gui.add_answers(answers)
-
-        for answer, d in answers.items():
-            d['avgtemp'] = d.pop('sumtemp') / d['count']
-            d['avgtime'] = d.pop('sumtime') / d['count']
-
-    def run(self, initial, modified, target, iterations):
-        self.workspace.resetWithStrings(initial, modified, target)
-
         answers = {}
         formula = 'pbest'
         self.temperature.useAdj(formula)
