--- conflicted
+++ resolved
@@ -6,6 +6,7 @@
 from .gui import GUI
 
 from pprint import pprint
+
 
 class Reporter(object):
     """Do-nothing base class for defining new reporter types"""
@@ -90,6 +91,7 @@
             self.gui.update(self)
             self.gui.refresh()
         answers = {}
+        self.temperature.useAdj('pbest')
         while True:
             if self.check_reset():
                 answers = {}
@@ -107,17 +109,16 @@
                 d['sumtime'] += answer['time']
                 self.gui.add_answers(answers)
 
-<<<<<<< HEAD
         for answer, d in answers.items():
             d['avgtemp'] = d.pop('sumtemp') / d['count']
             d['avgtime'] = d.pop('sumtime') / d['count']
+        pprint(answers)
+        return answers
 
     def run(self, initial, modified, target, iterations):
         self.temperature.useAdj('best')
         self.gui.app.reset_with_strings(initial, modified, target)
         self.workspace.resetWithStrings(initial, modified, target)
-=======
->>>>>>> 9a5aca5b
         answers = {}
         for formula in ['original', 'best', 'sbest', 'pbest']:
             self.temperature.useAdj(formula)
