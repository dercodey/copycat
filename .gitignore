--- conflicted
+++ resolved
@@ -29,14 +29,10 @@
 # Editors
 .*.swp
 
-<<<<<<< HEAD
-output
+# Output
+output/*
 copycat.log
 papers/*.log
 papers/*.pdf
 papers/*.out
 papers/*.aux
-=======
-# Output
-output/*
->>>>>>> 97c9b2eb
